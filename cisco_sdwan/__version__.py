--- conflicted
+++ resolved
@@ -3,11 +3,7 @@
 
 """
 __copyright__    = "Copyright (c) 2019-2020 Cisco Systems, Inc. and/or its affiliates"
-<<<<<<< HEAD
-__version__      = "1.3-hackathon-0"
-=======
-__version__      = "1.3"
->>>>>>> 992682f6
+__version__      = "1.4-hackathon-0"
 __author__       = "Marcelo Reis"
 __email__        = "mareis@cisco.com"
 __url__          = "https://github.com/reismarcelo/sastre"